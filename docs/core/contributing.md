// filepath: C:\--ThinkAlike--\docs\core\contributing.md
# Contributing to ThinkAlike

Thank you for your interest in contributing to ThinkAlike! We welcome contributions from everyone, and we believe that a diverse and inclusive community is essential for building a truly ethical and innovative platform. Every contribution, no matter how small, is valuable and contributes to our mission of building a more humane and transparent digital world.

This guide provides detailed information on how to contribute to the project. Please read it carefully before submitting your first contribution.

**Crucially, ensure you understand the project's foundations by reviewing the [`SOURCE OF TRUTH - THINKALIKE PROJECT - MASTER REFERENCE.md`](docs/master_reference.md) document first. This is essential reading and serves as the definitive guide for all aspects of the ThinkAlike project, including its overarching vision, ethical principles, and architectural guidelines. Also review the [`Onboarding Guide`](docs/onboarding_guide.md) for project context.**

Adherence to our [`Code of Conduct`](./code_of_conduct.md) is expected in all project interactions.

## Ways to Contribute

There are many ways to contribute to ThinkAlike, regardless of your skill level or background. We encourage contributions that align with our core values of **transparency, user empowerment, and ethical implementation.**

### Code
Contribute to the frontend (React/TS planned), backend (Python/FastAPI), or AI models. We strive for "Perfect Coding" – code that is not only functional but also ethically sound, transparent, and well-tested. This includes:
* Implementing new features enhancing user empowerment, data traceability, and ethical connection.
* Fixing bugs and ensuring platform robustness and reliability.
* Refactoring and optimizing existing code for performance, maintainability, and ethical clarity.
* Writing comprehensive unit, integration, and UI tests, emphasizing UI-driven data validation and workflow testing. ([`Testing Plan`](../guides/developer_guides/testing_and_validation_plan.md))

### UI/UX Design
Help design and improve the user interface and user experience, focusing on **UI as a Validation Framework**, **Data Transparency**, and **Accessibility**:
* Creating UI mockups and prototypes embodying ethical design principles and user empowerment.
* Designing reusable UI components facilitating data visualization, user control, and workflow transparency.
* Conducting user research and gathering feedback to validate UI/UX choices and ensure user-centricity.
* Improving platform accessibility, ensuring inclusivity and usability for all users. ([`Accessibility Guide`](../guides/developer_guides/Accessibility_Guide.md))

### Documentation
Improve project documentation, write guides, and create onboarding materials, ensuring **clarity, accuracy, and accessibility** for all:
* Writing clear, concise, comprehensive documentation for code, APIs, UI components, adhering to "Source of Truth" guidelines.
* Creating tutorials and examples showcasing ethical implementation patterns and data traceability workflows.
* Improving onboarding and quickstart guides. Help keep our documentation portal ([https://thinkalike-project.onrender.com/](https://thinkalike-project.onrender.com/)) up-to-date.
* Translating documentation to broaden accessibility.

### Testing
Help ensure platform quality, security, and ethical integrity through rigorous testing:
* Writing unit, integration, and UI tests, focusing on **UI-driven data validation** and **workflow testing**. ([`Testing Plan`](../guides/developer_guides/testing_and_validation_plan.md))
* Performing manual testing, reporting bugs with detailed data traceability information.
* Participating in user acceptance testing (UAT), providing user-centric and ethical feedback.
* Developing new testing methodologies enhancing data validation, ethical compliance, and UI workflow integrity.

### AI Model Development
Contribute to AI model development, training, and ethical validation, ensuring **transparency, accountability, and user empowerment**:
* Developing new AI models aligned with Enlightenment 2.0 principles.
* Improving existing models (performance, ethical behavior, data traceability).
* Creating quality datasets, ensuring ethical sourcing and bias mitigation.
* Implementing ethical AI guidelines and bias mitigation techniques at code/algorithmic level with clear UI validation parameters. ([`AI Dev Guide`](../guides/developer_guides/ai/ai_model_development_guide.md))

### Ethical and Security Expertise
Help ensure adherence to ethical principles and security best practices ("Security by Transparency"):
* Participating in ethical reviews (platform, AI, data handling).
* Identifying and mitigating security vulnerabilities (data privacy, access control). ([`Security Plan`](../architecture/security/security_and_privacy_plan.md))
* Contributing to transparent ethical guidelines, security policies, and data governance frameworks.

### Community Engagement
Help grow and support the ThinkAlike community:
* Answering questions on GitHub, Discord, etc.
* Moderating discussions respectfully.
* Organizing events (online/real-world).
* Spreading the word (blog posts, social media).

## Getting Started

Before you start contributing:

1.  **Read the [SOURCE OF TRUTH - THINKALIKE PROJECT - MASTER REFERENCE.md](docs/master_reference.md).** (ESSENTIAL READING - Start here!)
2.  **Read the [Onboarding Guide](docs/onboarding_guide.md).** Also potentially useful: [Quickstart Guide](docs/guides/mvp_implementation_guide.pdf).
3.  **Explore the [GitHub Repository](https://github.com/EosLumina/--ThinkAlike--).** Familiarize yourself with the project structure and codebase.
4.  **Setup Locally:** Follow the [`Installation Guide`](./installation.md). Use the [`Troubleshooting Guide`](../architecture/deployment_troubleshooting.md) if needed.
5.  **Join our Community:** Introduce yourself on our [Discord Server](https://discord.gg/TnAcWezH). Let us know your interests!
6.  **Find an Issue:** Check the [Issues Tab](https://github.com/EosLumina/--ThinkAlike--/issues).

## Finding Something to Work On

1.  **Issue Tracker:** Explore the [GitHub Issues](https://github.com/EosLumina/--ThinkAlike--/issues) page.
2.  **Labels:** Filter by labels defined in the [`Issue Labels Guide`](../guides/developer_guides/Issue_Labels_Guide.md), such as:
    * `good first issue`: Great for newcomers.
    * `help wanted`: Areas needing community support.
    * `area: frontend`, `area: backend`, `area: documentation`, `area: testing`, `area: ai / ml`, etc.
3.  **Propose:** Have your own idea? Open an issue first to discuss it with the maintainers and community.
4.  **Claim:** Comment on an unassigned issue you want to work on to let others know you're tackling it.

## Contribution Workflow

ThinkAlike follows a standard GitHub Fork & Pull Request workflow, emphasizing transparency and code quality:

1.  **Assign/Claim Issue:** Make sure the issue you're working on is assigned to you or you've claimed it via comment.
2.  **Fork the Repository:** Create your own fork of the main ThinkAlike repository ([https://github.com/EosLumina/--ThinkAlike--](https://github.com/EosLumina/--ThinkAlike--)) on GitHub.
3.  **Clone Your Fork:** Clone your forked repository to your local machine:

<<<<<<< HEAD
        git clone https://github.com/YOUR_USERNAME/--ThinkAlike--.git # Replace YOUR_USERNAME
        cd --ThinkAlike--

4.  **Create a Feature Branch:** For *each* contribution, create a *new* branch from the `main` branch. Use a descriptive name following the convention: `type/issue-number-short-description` (e.g., `feat/123-profile-video`). Refer to [`Issue Labels Guide`](../guides/developer_guides/Issue_Labels_Guide.md) for types (`feat`, `fix`, `docs`, `test`, `refactor`, `chore`, `ui`, `ci`, `build`).
5.  **Develop & Commit:** Implement your contribution:
    * Adhere to the [`Code Style Guide`](../guides/developer_guides/code_style_guide.md) and best practices. Write code that is transparent, well-documented, and ethically sound.
    * **Test Thoroughly:** *Before* committing, test rigorously, focusing on **UI-driven data validation** and workflow integrity. Add relevant tests (Unit, Integration, UI) following the [`Testing Plan`](../guides/developer_guides/testing_and_validation_plan.md). Use "UI as Validation" principles ([`UI Validation Examples`](../guides/developer_guides/ui_validation_examples.md)). Perform manual testing, checking data traceability and UI feedback loops.
    * **Document Code:** Use the [`Code Documentation Template`](../templates/code_documentation_template.md) for significant changes.
    * **Commit:** Use clear, descriptive commit messages following the [Conventional Commits](#commit-message-guidelines) format.
6.  **Keep Updated:** Regularly rebase or merge the `main` branch from the upstream (original) repository into your feature branch to incorporate the latest changes (`git fetch upstream`, `git rebase upstream/main`).
7.  **Push to Your Fork:** Push your branch to your forked repository on GitHub:
=======
    ```bash
    git clone https://github.com/YOUR_USERNAME/thinkalike_project.git # Replace with YOUR fork's URL

    cd thinkalike_project
    ```

3. **Create a Feature Branch:** For *each* contribution, create a *new* branch from the `main` branch. Use a descriptive branch name that reflects the purpose of your contribution, following the naming conventions outlined below.
4. **Make Your Changes:** Implement your contribution, adhering to the [Code Style Guidelines](#code-style-guidelines) and best practices. Write code that is not only functional but also **transparent, well-documented, and ethically sound**.
5. **Test Thoroughly - Emphasizing UI Validation:** *Before* submitting your changes, test them *rigorously*, focusing on **UI-driven data validation** and workflow integrity. This includes:

* **Unit Tests:** Write unit tests to verify the functionality of individual code components, using UI outputs to validate code behavior.
* **Integration Tests:** Test the interactions between different system components, highlighting data flow and UI validation points for each integration step.
* **UI Tests:** Use the UI testing framework to validate the appearance, behavior, and **data transparency** of UI components.
* **Manual Testing:** Manually test your changes in a browser or simulator, paying close attention to **data traceability** and **UI feedback loops** that validate ethical implementation.

7. **Push to Your Fork:** Push your branch to your forked repository on GitHub:
>>>>>>> 3a57519c

        git push origin your-branch-name

<<<<<<< HEAD
8.  **Create a Pull Request (PR):** Open a pull request from your branch on your fork to the `main` branch of the main ThinkAlike repository.
    * Use the PR template if available.
    * Provide a clear description of your changes. Link the relevant issue (e.g., `Closes #123`). Include screenshots/GIFs for UI changes.
    * Ensure all automated checks (CI) pass.
9.  **Code Review and Collaboration:** Engage constructively with feedback from project maintainers and community members. Reviewers will check for functionality, code quality, testing, documentation, **ethical alignment**, security, data traceability, and UI/UX integration.
=======
2. **Create a Pull Request (PR):** Create a pull request to the main ThinkAlike repository, providing a clear and detailed description of your changes, referencing relevant issues, and including screenshots or GIFs if UI changes are involved.
9. **Code Review and Collaboration:** Engage in code review and address feedback from project maintainers and community members, collaborating to refine your contribution and ensure its quality and ethical alignment.
>>>>>>> 3a57519c
10. **Merge:** Once your PR is approved and passes all tests, a project maintainer will merge it into the `main` branch.

**Important Documentation Note:** If your PR adds, removes, renames, or moves any documentation files within the `docs/` directory, **please update the `files` array in `docs/index.html`** within the same Pull Request. This ensures the documentation portal navigation remains accurate.

## Code Style Guidelines

We are committed to "Perfect Coding" – technically excellent, ethically sound, transparent code. Please adhere to the detailed guidelines in the [`docs/guides/developer_guides/code_style_guide.md`](../guides/developer_guides/code_style_guide.md) file. *(Note: Path updated based on File 1)*

**Key aspects:**
* **Readability & Clarity:** Accessible, maintainable, auditable code.
* **Transparency & Data Traceability:** Code patterns enhancing data flow understanding.
* **Ethical Considerations in Code:** Implement ethical principles directly.
* **UI Validation Integration:** Design code for seamless UI validation.
* **Language Conventions:** Follow standards (PEP 8 for Python, Airbnb React Style Guide for JS, etc.).

## Documentation Guidelines

Comprehensive, accessible documentation is crucial. Follow these guidelines:
* **"Source of Truth" Alignment:** Consistent with [`MASTER_REFERENCE.md`](docs/master_reference.md).
* **Format:** Use Markdown.
* **Principles:** Adhere to Clarity, Conciseness, Accuracy, Completeness, Structure (as per Source of Truth).
* **Examples/UI Integration:** Include code examples, UI screenshots, diagrams. Emphasize UI's role in validation.
* **API/Component Docs:** Provide comprehensive API docs (OpenAPI/Swagger) and UI component specs.

## Commit Message Guidelines

We follow the [Conventional Commits](https://www.conventionalcommits.org/en/v1.0.0/) specification.

**Structure:**

    <type>[optional scope]: <description>

    [optional body]

    [optional footer(s)]

* **`<type>`:** `feat`, `fix`, `docs`, `style`, `refactor`, `test`, `chore`, `ui`, `ci`, `build`.
* **`[optional scope]`:** Area of change (e.g., `ui`, `api`, `database`, `auth`, `matching-algorithm`, `docs-onboarding`).
* **`<description>`:** Short, imperative mood, present tense, lowercase, no period (e.g., `implement ethical weighting`).
* **`[optional body]`:** Longer explanation, context, details. Use bullets if needed.
* **`[optional footer(s)]`:** Reference issues (`Fixes #123`), Breaking Changes (`BREAKING CHANGE:`).

**Examples:**

    feat(matching-algorithm): implement ethically weighted matching algorithm

    This implements the core value-based matching, incorporating ethical weighting and user controls per specs.

    - Prioritizes Value Nodes.
    - Allows user customization of value importance.
    - Integrates with DataTraceability for visualization.

    docs: update CONTRIBUTING.md with detailed guidelines

    fix(ui): resolve mobile layout issue in ProfileScreen

    Adjusted CSS for responsive layout. Tested on simulators.
    Fixes #456

## Code Review Process

All contributions undergo code review by maintainers and community members.

**Review Focus:**
* **Functionality:** Correct and efficient implementation.
* **Code Quality:** Clean, readable, documented, maintainable, follows style guide.
* **Ethical Compliance:** Adheres to [`Ethical Guidelines`](./ethics/ethical_guidelines.md), promotes transparency, user empowerment.
* **Testing:** Adequate tests (Unit, Integration, UI) validating code, robustness, ethical integrity via UI validation.
* **Data Traceability:** Clear data flows, effective use of UI for visualization/validation.
* **Security:** Secure coding practices, data privacy.
* **UI/UX:** Seamless integration, enhances user experience, promotes transparency/control.

Engage constructively with feedback. Code review is collaborative.

## Community and Communication

* **GitHub Repository:** [https://github.com/EosLumina/--ThinkAlike--](https://github.com/EosLumina/--ThinkAlike--) (Code, Issues, Technical Discussions)
* **Discord Server:** [https://discord.gg/TnAcWezH](https://discord.gg/TnAcWezH) (Real-time communication, Community Discussions, Q&A, Updates)

We encourage open communication, respectful dialogue, and collaborative problem-solving.

## Using AI Coding Assistants

We encourage using AI assistants (Copilot, Gemini) to improve efficiency, but **you are responsible for your contributions.** Treat AI as an *augmenting tool*, not a replacement for understanding, critical thinking, and ethical judgment.

**Best Practices:**
* **Understand Suggestions:** **Carefully review, understand, and validate** all AI-generated code.
* **Test Rigorously:** Test AI code thoroughly, especially edge cases, security, ethics. Use UI validation components.
* **Ethical Alignment:** Ensure AI code aligns with ThinkAlike's principles (no bias, opacity, manipulation). Use Verification System/UI validation.
* **Use for Repetitive Tasks:** Leverage AI for boilerplate/repetitive tasks, retaining human oversight on critical decisions.
* **Provide Clear Prompts:** Give specific context, specifications (link docs), and **ethical requirements**.

**Example Prompts (Tailored for ThinkAlike):**
* **Understanding a Component:**

        Explain the purpose and functionality of the following ThinkAlike React component,
        how it supports data traceability/user empowerment, prop meanings,
        and expected data types:
        [Paste component code]

* **Writing Tests (UI Validation Focus):**

        Write a pytest unit test for this Python function, focusing on data validation
        and using UI data feedback loops to verify output correctness and
        ethical data handling:
        [Paste function code]

* **Refactoring (Ethical Clarity):**

<<<<<<< HEAD
        Refactor this ThinkAlike JS code for readability, transparency, ethical clarity.
        Explain changes and how they enhance data traceability/user understanding:
        [Paste code]
=======
    > "Explain the purpose and functionality of the following React component in the ThinkAlike project, including how it contributes to data traceability and user empowerment, and the meaning of each prop and the expected data types:
>
    > ```jsx
    > [Paste component code here]
    > ```"
>>>>>>> 3a57519c

* **Documentation (Transparency Focus):**

<<<<<<< HEAD
        Write a JSDoc comment for this ThinkAlike React component, explaining how it
        promotes data transparency and user control:
        [Paste component code]
=======
    > "Write a unit test for the following Python function using pytest, focusing on data validation and using UI data feedback loops to verify the correctness of the output and its alignment with ethical data handling principles:
>
    > ```python
    > [Paste function code here]
    > ```"
>>>>>>> 3a57519c

* **Debugging (Ethical Lens):**

<<<<<<< HEAD
        Explain error: [Error message].
        Analyze the code for potential ethical issues (data handling/bias).
        Code:
        [Paste code]
=======
    > "Refactor the following JavaScript code in the ThinkAlike project to improve readability, transparency, and ethical clarity. Explain the changes you made and how they enhance data traceability and user understanding of the workflow:
>
    > ```javascript
    > [Paste code snippet here]
    > ```"
>>>>>>> 3a57519c

* **Writing Commit Messages:**

<<<<<<< HEAD
        Write a conventional commit message for this change per ThinkAlike guidelines,
        emphasizing improvements to data traceability or ethical alignment:
        [Describe change briefly]
=======
    > "Write a concise documentation comment (in JSDoc format) for the following React component in ThinkAlike, explicitly explaining how it contributes to data transparency and user control within the platform:
>
    > ```jsx
    > [Paste component code here]
    > ```"
>>>>>>> 3a57519c

---

Thank you for contributing to building a more ethical and human-centered digital world with ThinkAlike!

---
**Document Details**
- Title: Contributing to ThinkAlike
- Type: Core Documentation
- Version: 1.0.0
- Last Updated: 2025-04-05
---
End of Contributing to ThinkAlike
---

<|MERGE_RESOLUTION|>--- conflicted
+++ resolved
@@ -90,8 +90,7 @@
 2.  **Fork the Repository:** Create your own fork of the main ThinkAlike repository ([https://github.com/EosLumina/--ThinkAlike--](https://github.com/EosLumina/--ThinkAlike--)) on GitHub.
 3.  **Clone Your Fork:** Clone your forked repository to your local machine:
 
-<<<<<<< HEAD
-        git clone https://github.com/YOUR_USERNAME/--ThinkAlike--.git # Replace YOUR_USERNAME
+git clone https://github.com/YOUR_USERNAME/--ThinkAlike--.git # Replace YOUR_USERNAME
         cd --ThinkAlike--
 
 4.  **Create a Feature Branch:** For *each* contribution, create a *new* branch from the `main` branch. Use a descriptive name following the convention: `type/issue-number-short-description` (e.g., `feat/123-profile-video`). Refer to [`Issue Labels Guide`](../guides/developer_guides/Issue_Labels_Guide.md) for types (`feat`, `fix`, `docs`, `test`, `refactor`, `chore`, `ui`, `ci`, `build`).
@@ -102,8 +101,8 @@
     * **Commit:** Use clear, descriptive commit messages following the [Conventional Commits](#commit-message-guidelines) format.
 6.  **Keep Updated:** Regularly rebase or merge the `main` branch from the upstream (original) repository into your feature branch to incorporate the latest changes (`git fetch upstream`, `git rebase upstream/main`).
 7.  **Push to Your Fork:** Push your branch to your forked repository on GitHub:
-=======
-    ```bash
+
+```bash
     git clone https://github.com/YOUR_USERNAME/thinkalike_project.git # Replace with YOUR fork's URL
 
     cd thinkalike_project
@@ -119,20 +118,17 @@
 * **Manual Testing:** Manually test your changes in a browser or simulator, paying close attention to **data traceability** and **UI feedback loops** that validate ethical implementation.
 
 7. **Push to Your Fork:** Push your branch to your forked repository on GitHub:
->>>>>>> 3a57519c
 
         git push origin your-branch-name
 
-<<<<<<< HEAD
 8.  **Create a Pull Request (PR):** Open a pull request from your branch on your fork to the `main` branch of the main ThinkAlike repository.
     * Use the PR template if available.
     * Provide a clear description of your changes. Link the relevant issue (e.g., `Closes #123`). Include screenshots/GIFs for UI changes.
     * Ensure all automated checks (CI) pass.
 9.  **Code Review and Collaboration:** Engage constructively with feedback from project maintainers and community members. Reviewers will check for functionality, code quality, testing, documentation, **ethical alignment**, security, data traceability, and UI/UX integration.
-=======
+
 2. **Create a Pull Request (PR):** Create a pull request to the main ThinkAlike repository, providing a clear and detailed description of your changes, referencing relevant issues, and including screenshots or GIFs if UI changes are involved.
 9. **Code Review and Collaboration:** Engage in code review and address feedback from project maintainers and community members, collaborating to refine your contribution and ensure its quality and ethical alignment.
->>>>>>> 3a57519c
 10. **Merge:** Once your PR is approved and passes all tests, a project maintainer will merge it into the `main` branch.
 
 **Important Documentation Note:** If your PR adds, removes, renames, or moves any documentation files within the `docs/` directory, **please update the `files` array in `docs/index.html`** within the same Pull Request. This ensures the documentation portal navigation remains accurate.
@@ -242,60 +238,52 @@
 
 * **Refactoring (Ethical Clarity):**
 
-<<<<<<< HEAD
-        Refactor this ThinkAlike JS code for readability, transparency, ethical clarity.
-        Explain changes and how they enhance data traceability/user understanding:
-        [Paste code]
-=======
-    > "Explain the purpose and functionality of the following React component in the ThinkAlike project, including how it contributes to data traceability and user empowerment, and the meaning of each prop and the expected data types:
+> "Explain the purpose and functionality of the following React component in the ThinkAlike project, including how it contributes to data traceability and user empowerment, and the meaning of each prop and the expected data types:
 >
     > ```jsx
     > [Paste component code here]
     > ```"
->>>>>>> 3a57519c
+
+        Refactor this ThinkAlike JS code for readability, transparency, ethical clarity.
+        Explain changes and how they enhance data traceability/user understanding:
+        [Paste code]
 
 * **Documentation (Transparency Focus):**
 
-<<<<<<< HEAD
-        Write a JSDoc comment for this ThinkAlike React component, explaining how it
-        promotes data transparency and user control:
-        [Paste component code]
-=======
-    > "Write a unit test for the following Python function using pytest, focusing on data validation and using UI data feedback loops to verify the correctness of the output and its alignment with ethical data handling principles:
+> "Write a unit test for the following Python function using pytest, focusing on data validation and using UI data feedback loops to verify the correctness of the output and its alignment with ethical data handling principles:
 >
     > ```python
     > [Paste function code here]
     > ```"
->>>>>>> 3a57519c
+
+        Write a JSDoc comment for this ThinkAlike React component, explaining how it
+        promotes data transparency and user control:
+        [Paste component code]
 
 * **Debugging (Ethical Lens):**
 
-<<<<<<< HEAD
+> "Refactor the following JavaScript code in the ThinkAlike project to improve readability, transparency, and ethical clarity. Explain the changes you made and how they enhance data traceability and user understanding of the workflow:
+>
+    > ```javascript
+    > [Paste code snippet here]
+    > ```"
+
         Explain error: [Error message].
         Analyze the code for potential ethical issues (data handling/bias).
         Code:
         [Paste code]
-=======
-    > "Refactor the following JavaScript code in the ThinkAlike project to improve readability, transparency, and ethical clarity. Explain the changes you made and how they enhance data traceability and user understanding of the workflow:
->
-    > ```javascript
-    > [Paste code snippet here]
-    > ```"
->>>>>>> 3a57519c
 
 * **Writing Commit Messages:**
 
-<<<<<<< HEAD
-        Write a conventional commit message for this change per ThinkAlike guidelines,
-        emphasizing improvements to data traceability or ethical alignment:
-        [Describe change briefly]
-=======
-    > "Write a concise documentation comment (in JSDoc format) for the following React component in ThinkAlike, explicitly explaining how it contributes to data transparency and user control within the platform:
+> "Write a concise documentation comment (in JSDoc format) for the following React component in ThinkAlike, explicitly explaining how it contributes to data transparency and user control within the platform:
 >
     > ```jsx
     > [Paste component code here]
     > ```"
->>>>>>> 3a57519c
+
+        Write a conventional commit message for this change per ThinkAlike guidelines,
+        emphasizing improvements to data traceability or ethical alignment:
+        [Describe change briefly]
 
 ---
 
@@ -311,3 +299,5 @@
 End of Contributing to ThinkAlike
 ---
 
+
+> "Write a conventional commit message for this change, following the ThinkAlike project guidelines and emphasizing how the change improves data
