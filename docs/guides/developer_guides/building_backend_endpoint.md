<<<<<<< HEAD
// filepath: C:\--ThinkAlike--\docs\guides\developer_guides\building_backend_endpoint.md
# Building a Backend Api Endpoint
=======
# Building a Backend API Endpoint
>>>>>>> 3a57519c

This guide details the process for creating new API endpoints within the ThinkAlike FastAPI backend. It covers routing, request/response modeling, service layer interaction, database access, testing, and integration with the Verification System.

**Prerequisites:**

- Familiarity with Python 3.10+, FastAPI, Pydantic, SQLAlchemy, and RESTful API principles.
- Understanding of the project's [Code Style Guide](./code_style_guide.md) (Backend section).
- Familiarity with the [Architectural Overview](../../architecture/architectural_overview.md) and the role of the Verification System (see [Verification System Deep Dive](../../architecture/verification_system/verification_system_deep_dive.md)).
- A local backend environment set up as per the [Installation Guide](../../core/installation.md).

---

## 1. Planning & Design

- **Define the Endpoint:**
  - Determine the purpose, HTTP method (GET, POST, PUT, DELETE, etc.), and URL path following RESTful conventions.
- **Define the Request:**
  - Specify path parameters, query parameters, and the request body structure.
  - Use Pydantic models to validate request bodies.
- **Define the Response:**
  - Specify success response status codes (e.g., 200, 201, 204) and body structures using Pydantic models.
  - Define error responses (e.g., 400, 401, 403, 404, 500) and their potential body structures.
- **Service Logic:**
  - Identify the business logic that must be executed; this should reside within the service layer.
- **Data Access:**
  - Identify data interactions (both read/write) with the database.
- **Verification Needs:**
  - Determine if and when the operation should trigger ethical and functional validations via the Verification System.
- **Permissions:**
  - Define the required authentication/authorization level (e.g., authenticated user, specific role).
- **Documentation:**
  - Update or add the new endpoint definition in the relevant API documentation file (e.g., `docs/architecture/api/api_endpoints_modeX.md`).

---

## 2. Implementation Steps

### 2.1. Define Models (Pydantic)

In the designated area (e.g., `backend/models/schemas/`), define the Pydantic models for your request and response.

```python

# Example: backend/models/schemas/profile_schemas.py

from pydantic import BaseModel, Field
from typing import List, Optional
from datetime import datetime

class ProfileUpdate(BaseModel):
    display_name: Optional[str] = Field(None, min_length=3, max_length=50)
    interests: Optional[List[str]] = None

class ProfileResponse(BaseModel):
    user_id: int
    display_name: str
    interests: List[str]
    last_updated: datetime

    class Config:
        orm_mode = True  # To allow conversion from SQLAlchemy models

```

<<<<<<< HEAD
## 2.2. Create/Update Router
=======
### 2.2. Create/Update Router

>>>>>>> 3a57519c
Locate the appropriate `APIRouter` file (e.g., in `backend/routes/user_routes.py`) or create a new one if needed.

- Define the endpoint function using the correct FastAPI decorator.
- Use type hints for path/query parameters and the request body.
- Leverage FastAPI’s dependency injection (`Depends`) for database sessions and service layers.
- Implement authentication/authorization checks with FastAPI dependencies.

```python

# Example: backend/routes/user_routes.py

from fastapi import APIRouter, Depends, HTTPException, status
from sqlalchemy.orm import Session
from .. import crud, models, services
from ..dependencies import get_db, get_current_active_user  # Assuming these exist

from ..models.schemas import profile_schemas

router = APIRouter(
    prefix="/users",
    tags=["users"],
    dependencies=[Depends(get_current_active_user)],  # Apply auth to all routes here

    responses={404: {"description": "Not found"}},
)

@router.put(
    "/{user_id}/profile",
    response_model=profile_schemas.ProfileResponse,
    summary="Update User Profile"
)
async def update_user_profile(
    user_id: int,
    profile_data: profile_schemas.ProfileUpdate,
    db: Session = Depends(get_db),
    current_user: models.User = Depends(get_current_active_user),
    profile_service: services.ProfileService = Depends(services.ProfileService)  # Inject service

):
    # Authorization check: Ensure user can only update their own profile (or admin)

    if user_id != current_user.id and not current_user.is_superuser:
         raise HTTPException(
             status_code=status.HTTP_403_FORBIDDEN,
             detail="Not authorized to update this profile",
         )

    # Call the service layer to handle the logic

    updated_profile = await profile_service.update_profile(
        db=db, user_id=user_id, profile_update_data=profile_data
    )
    if updated_profile is None:
        raise HTTPException(status_code=404, detail="User not found")

    return updated_profile
```

<<<<<<< HEAD
## 2.3. Implement Service Logic
=======
### 2.3. Implement Service Logic

>>>>>>> 3a57519c
In the service layer (e.g., `backend/services/profile_service.py`), encapsulate the business logic for your endpoint.

- Accept necessary parameters such as the DB session, user ID, and input data.
- Integrate a Verification Hook: Call the Verification System’s API/interface at the appropriate junction.
- Interact with the database using CRUD functions or direct SQLAlchemy operations.
- Return results or raise exceptions as needed.

```python

# Example: backend/services/profile_service.py

from sqlalchemy.orm import Session
from fastapi import HTTPException, status
from .. import crud, models
from ..models.schemas import profile_schemas
from .verification_service import VerificationService  # Assuming a service to interact with Verification System

class ProfileService:
    def __init__(self, verification_service: VerificationService = VerificationService()):
        self.verification_service = verification_service

    async def update_profile(self, db: Session, user_id: int, profile_update_data: profile_schemas.ProfileUpdate) -> models.User | None:
        db_user = crud.user.get(db, id=user_id)
        if not db_user:
            return None

        update_data = profile_update_data.dict(exclude_unset=True)

        # Verification Hook Example (Pre-Update)

        if 'display_name' in update_data:
             is_valid, reason = await self.verification_service.verify_action(
                 action="update_display_name",
                 context={"user_id": user_id, "new_name": update_data['display_name']}
             )
             if not is_valid:
                 raise HTTPException(
                     status_code=status.HTTP_400_BAD_REQUEST,
                     detail=f"Display name validation failed: {reason}"
                 )

        # Update user data using CRUD operations

        updated_user = crud.user.update(db=db, db_obj=db_user, obj_in=update_data)
        return updated_user
```

<<<<<<< HEAD
## 2.4. Add CRUD Operations (if necessary)
=======
### 2.4. Add CRUD Operations (if necessary)

>>>>>>> 3a57519c
If new database interactions are required, add reusable CRUD functions (e.g., in `backend/crud/crud_user.py`). These should handle basic SQLAlchemy operations such as get, create, update, and delete.

### 2.5. Register the Router

Ensure your new or updated router is included in the main FastAPI application. In `backend/main.py`, add:

```python
from fastapi import FastAPI
from backend.routes import user_routes

app = FastAPI()
app.include_router(user_routes.router)
```

---

## 3. Testing

### Unit Testing (Services)

- Write tests for your service methods in isolation.
- Mock the database session, CRUD functions, and the Verification System calls.
- Ensure your validations and data transformations are correct.

### Integration Testing (Endpoints)

- Use FastAPI’s `TestClient` to send requests to your endpoints.
- Verify status codes, response bodies, and database state changes.
- Test authentication/authorization enforcement.
- Optionally, mock Verification System calls if they are complex or external.

```python

# Example Integration Test Snippet (backend/tests/api/v1/test_users.py)

from fastapi.testclient import TestClient
from sqlalchemy.orm import Session
from .... import models
from ....models.schemas.profile_schemas import ProfileResponse

def test_update_own_profile(client: TestClient, db: Session, normal_user_token_headers: dict, normal_user: models.User) -> None:
    update_data = {"display_name": "Updated Name Test"}
    response = client.put(
        f"/api/v1/users/{normal_user.id}/profile",  # Adjust prefix as needed

        headers=normal_user_token_headers,
        json=update_data,
    )
    assert response.status_code == 200
    data = response.json()
    assert data["display_name"] == "Updated Name Test"
    assert data["user_id"] == normal_user.id

    # Verify DB change

    db.refresh(normal_user)
    assert normal_user.display_name == "Updated Name Test"

def test_update_other_user_profile_forbidden(client: TestClient, db: Session, normal_user_token_headers: dict) -> None:
    # Assuming another user with ID 999 exists

    update_data = {"display_name": "Forbidden Update"}
    response = client.put(
        f"/api/v1/users/999/profile",  # Adjust prefix as needed

        headers=normal_user_token_headers,
        json=update_data,
    )
    assert response.status_code == 403  # Or 401 depending on auth setup

```

---

## 4. Manual Testing

- Run the backend server locally.
- Use tools like curl, Postman, or the Swagger UI (accessible at `/docs`) to manually test the endpoint.
- Integrate with the frontend and perform end-to-end testing.
- Test various valid and invalid inputs to ensure endpoint robustness.

---

<<<<<<< HEAD
By following this structured approach—covering design, implementation, tests, and manual verification—you ensure new backend endpoints are robust, secure, and fully aligned with ThinkAlike’s core principles.


---
**Document Details**
- Title: Building a Backend Api Endpoint
- Type: Developer Guide
- Version: 1.0.0
- Last Updated: 2025-04-05
---
End of Building a Backend Api Endpoint
---

=======
By following this structured approach—covering design, implementation, tests, and manual verification—you ensure new backend endpoints are robust, secure, and fully aligned with ThinkAlike’s core principles.
>>>>>>> 3a57519c
<|MERGE_RESOLUTION|>--- conflicted
+++ resolved
@@ -1,9 +1,7 @@
-<<<<<<< HEAD
 // filepath: C:\--ThinkAlike--\docs\guides\developer_guides\building_backend_endpoint.md
 # Building a Backend Api Endpoint
-=======
+
 # Building a Backend API Endpoint
->>>>>>> 3a57519c
 
 This guide details the process for creating new API endpoints within the ThinkAlike FastAPI backend. It covers routing, request/response modeling, service layer interaction, database access, testing, and integration with the Verification System.
 
@@ -68,12 +66,9 @@
 
 ```
 
-<<<<<<< HEAD
 ## 2.2. Create/Update Router
-=======
+
 ### 2.2. Create/Update Router
-
->>>>>>> 3a57519c
 Locate the appropriate `APIRouter` file (e.g., in `backend/routes/user_routes.py`) or create a new one if needed.
 
 - Define the endpoint function using the correct FastAPI decorator.
@@ -132,12 +127,9 @@
     return updated_profile
 ```
 
-<<<<<<< HEAD
 ## 2.3. Implement Service Logic
-=======
+
 ### 2.3. Implement Service Logic
-
->>>>>>> 3a57519c
 In the service layer (e.g., `backend/services/profile_service.py`), encapsulate the business logic for your endpoint.
 
 - Accept necessary parameters such as the DB session, user ID, and input data.
@@ -185,12 +177,9 @@
         return updated_user
 ```
 
-<<<<<<< HEAD
 ## 2.4. Add CRUD Operations (if necessary)
-=======
+
 ### 2.4. Add CRUD Operations (if necessary)
-
->>>>>>> 3a57519c
 If new database interactions are required, add reusable CRUD functions (e.g., in `backend/crud/crud_user.py`). These should handle basic SQLAlchemy operations such as get, create, update, and delete.
 
 ### 2.5. Register the Router
@@ -274,10 +263,7 @@
 
 ---
 
-<<<<<<< HEAD
 By following this structured approach—covering design, implementation, tests, and manual verification—you ensure new backend endpoints are robust, secure, and fully aligned with ThinkAlike’s core principles.
-
-
 ---
 **Document Details**
 - Title: Building a Backend Api Endpoint
@@ -287,7 +273,3 @@
 ---
 End of Building a Backend Api Endpoint
 ---
-
-=======
-By following this structured approach—covering design, implementation, tests, and manual verification—you ensure new backend endpoints are robust, secure, and fully aligned with ThinkAlike’s core principles.
->>>>>>> 3a57519c
