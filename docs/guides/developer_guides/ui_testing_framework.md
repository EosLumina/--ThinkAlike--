--- conflicted
+++ resolved
@@ -1,9 +1,7 @@
-<<<<<<< HEAD
 // filepath: C:\--ThinkAlike--\docs\guides\developer_guides\ui_testing_framework.md
 # Design Document: Ui Component Testing Framework
-=======
+
 # Design Document: UI Component Testing Framework
->>>>>>> 3a57519c
 
 ---
 
@@ -123,3 +121,4 @@
 End of Design Document: Ui Component Testing Framework
 ---
 
+
