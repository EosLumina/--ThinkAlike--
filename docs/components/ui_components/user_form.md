--- conflicted
+++ resolved
@@ -68,7 +68,6 @@
     * If API call is successful, parent might display a success message (e.g., using `Alert`) or navigate away.
     * If API call fails with validation errors, parent passes these errors back to the `UserForm` (e.g., via a `serverErrors` prop), which then displays them using `DataValidationError`. General API errors are shown in the form’s feedback area.
 
-<<<<<<< HEAD
 `mermaid
 flowchart TB
     %% Titles that do not overlap
@@ -117,7 +116,6 @@
     linkStyle default stroke:#0066cc,stroke-width:2px;
 `
 
-=======
 ```mermaid
 graph LR
     A[User Interaction (Input Field)] --> B{UserForm State Management};
@@ -133,7 +131,6 @@
     I -- Failure --> K[Return Errors to UserForm];
     K --> E;
 ```
->>>>>>> 3a57519c
 
 ---
 
@@ -353,3 +350,4 @@
 ---
 End of Design Document: Userform Ui Component
 ---
+
