// filepath: C:\--ThinkAlike--\docs\components\ui_components\api_validator.md
# Design Document: Apivalidator Ui Component

## 1. Introduction and Description

The **APIValidator** is a reusable React UI component designed to provide **transparent feedback on interactions between the ThinkAlike frontend and its backend API endpoints**. It serves as a key element of the **"UI as Validation Framework"**, intercepting or receiving data about API calls and displaying their status, request details, response data, and validation results directly within the UI during development, testing, or in specific diagnostic contexts.

Its primary purposes are to:

* **Demystify Backend Communication:** Make the process of API communication visible and understandable.
* **Validate Data Flow:** Confirm that data sent to the API meets expectations and that responses are correctly structured.
* **Aid Debugging:** Provide immediate insights into API call success/failure, request payloads, and response bodies.
* **Enhance Transparency:** Offer, in controlled scenarios, users a window into how their actions trigger backend processes.
* **Integrate with Testing:** Serve as a target for assertions in automated UI tests and provide visual confirmation during manual testing.

This component supports the testing and validation strategies outlined in the [Testing and Validation Plan](../../guides/developer_guides/testing_and_validation_plan.md) and the data flow transparency goals in the [Technical Specification Guide](../../guides/developer_guides/technical_specification_guide.md).

## 2. UI Components / Elements

The `APIValidator` component can be rendered in different contexts:

### 2.1 Status Indicator

* **Purpose:** Displays the immediate success or failure state of the API call.
* **UI Elements:**
  * **Icon/Color:** Uses simple icons (✅/❌/⏳) and color coding
    * Green for success (2xx status)
    * Red for errors (4xx/5xx)
    * Yellow/Orange for in progress or redirects (3xx/pending)
  * **Text:** Concise status text (e.g., "OK", "Error", "Pending", "Created").

### 2.2 Request Details (Collapsible/Expandable)

* **Purpose:** Show the data sent to the API.
* **UI Elements:**
  * Endpoint URL and HTTP method
  * Optionally, key request headers (with sensitive values masked)
  * Pretty-printed JSON payload (with sensitive fields masked)

### 2.3 Response Details (Collapsible/Expandable)

* **Purpose:** Display the data received from the API.
* **UI Elements:**
  * HTTP status code display
  * Optionally, response headers
  * Pretty-printed JSON response body
  * Frontend validation results (if available), with a link to a `DataValidationError` component when needed

### 2.4 Timestamp & Duration

* **Purpose:** Provide timing context for the API call.
* **UI Elements:**
  * Display of request initiation time
  * Duration until response (in milliseconds)

## 3. Data Flow and Interaction

1. **Trigger:** A UI action (e.g., button click) initiates an API call via a service function.
2. **Interception/Wrapping:** The API service function (or its wrapper around fetch/axios) records the request details before sending the call and captures the response/error after completion.
3. **State Update:** Captured data such as endpoint, method, payload, response code, response body, duration, and validation status are passed to the `APIValidator` via props or shared state.
4. **Rendering:** The component renders the relevant sections (Status, Request Details, Response Details, and Timing) with collapsible controls.
5. **Display Context:**

   * Globally in a developer console panel (logging recent API calls)
   * Locally, near the triggering element (e.g., as a toast notification)

## 4. Mermaid Diagram of Data Flow

<<<<<<< HEAD
`mermaid
flowchart TB
    %% Titles that do not overlap
    title1["Presentation Layer (UI)"]
    title2["Application Layer (Ethical Workflow Engine)"]
    title3["Data Layer (Ethical Data Repository)"]

    %% Spacing
    title1 ~~~ ui_section
    title2 ~~~ app_section
    title3 ~~~ data_section

    subgraph ui_section[" "]
        UI["User Interface"]
    end

    subgraph app_section[" "]
        API["Backend API (FastAPI)"]
        Logic["Business Logic & Data Processing"]
        AI["AI Services (Ethical AI Models)"]
        Verification["Verification System"]
    end

    subgraph data_section[" "]
        DB["PostgreSQL Database"]
    end

    UI --> API
    API --> Logic
    API --> Verification
    API --> AI
    Logic --> DB
    AI --> DB
    Verification --> DB
    DB --> Logic
    DB --> AI
    Logic --> UI
    AI --> UI
    Verification --> UI

    classDef titleClass font-weight:bold,fill:none,stroke:none;
    classDef sectionClass fill:#d4f1f9,stroke:#333,stroke-width:2px,color:#000;
    class title1,title2,title3 titleClass;
    class ui_section,app_section,data_section sectionClass;

    linkStyle default stroke:#0066cc,stroke-width:2px;
`

=======
```mermaid
graph TD
    A["UI Action (e.g., Button Click)"] --> B{"API Service Function Call"};
    B -- "Request Details Captured" --> C["APIValidator State"];
    B -- "Sends Request" --> D["Backend API Endpoint"];
    D -- "Sends Response" --> B;
    B -- "Response/Error Captured" --> C;
    C -- "Props/Context Update" --> E("APIValidator Component");
    E -- "Renders" --> F["Visual Feedback in UI"];
```
>>>>>>> 3a57519c

## 5. Code Implementation Notes

**Framework:** React

**Data Capture:**
Create a wrapper function around standard fetch or axios instances to record request details, execute the API call, capture response/error details (with timing), optionally perform frontend validation, and then update the shared state or pass data via props.

**State Management:**

* Use the Context API or a state management library for a global log.
* For local display, component state or props can be used.

**Component Structure (Conceptual Example):**

```jsx
import React, { useState } from 'react';
import StatusIcon from './StatusIcon'; // Reusable icon
// Import masking utilities

function APIValidator({ apiCallData }) {
  const [showRequest, setShowRequest] = useState(false);
  const [showResponse, setShowResponse] = useState(false);

  if (!apiCallData) return null; // Don't render if no data

  const {
    endpoint, method, requestPayload, responseStatus,
    responseBody, duration, timestamp, frontendValidationStatus
  } = apiCallData;

  // Basic masking - replace with a robust utility
  const maskSensitive = (data) => JSON.stringify(data, (key, value) =>
      ['password', 'token', 'secret'].includes(key.toLowerCase()) ? '***MASKED***' : value, 2);

  return (
    <div className={`api-validator status-${responseStatus >= 400 ? 'error' :
      (responseStatus >= 200 && responseStatus < 300 ? 'success' : 'info')}`}>
      <div className="api-summary">
        {/* <StatusIcon status={responseStatus} /> */}
        <span>{method} {endpoint}</span>
        <span>({responseStatus})</span>
        <span>[{duration}ms]</span>
        <button onClick={() => setShowRequest(!showRequest)}>
          {showRequest ? 'Hide Req' : 'Show Req'}
        </button>
        <button onClick={() => setShowResponse(!showResponse)}>
          {showResponse ? 'Hide Res' : 'Show Res'}
        </button>
      </div>

      {showRequest && (
        <div className="api-details request-details">
          <strong>Request:</strong>
          <pre><code>{maskSensitive(requestPayload)}</code></pre>
          {/* Optional Headers */}
        </div>
      )}

      {showResponse && (
        <div className="api-details response-details">
          <strong>Response:</strong>
          {frontendValidationStatus && <span>Validation: {frontendValidationStatus}</span>}
          <pre><code>{maskSensitive(responseBody)}</code></pre>
          {/* Optional Headers */}
        </div>
      )}
    </div>
  );
}

export default APIValidator;
```

**Masking:**
Implement robust utility functions for masking sensitive data (e.g., passwords, tokens, PII) in both request and response displays. This example uses a basic function.

**Configuration:**
Allow customization (e.g., via props or context) for default visibility of details, masking level, and whether the component is active.

## 6. Testing Instructions

* **Successful Call:**
  * Mock a successful API call (2xx status).
  * Verify that APIValidator displays a green status, correct endpoint/method, masked request payload, valid response body, and accurate timing.

* **Client Error Call:**
  * Mock a client error (4xx status).
  * Verify red status, proper error code, and relevant request/response details.

* **Server Error Call:**
  * Mock a server error (5xx status).
  * Verify red status, correct code, and a generic error message.

* **Data Validation (Frontend):**
  * Mock a successful API call but with response data failing frontend validation.
  * Verify that the API status is green but also displays the frontend validation failure.

* **Masking:**
  * Verify sensitive fields (e.g., passwords, tokens) are correctly masked (displayed as ***MASKED***).

* **Expand/Collapse:**
  * Ensure the "Show/Hide Req/Res" buttons toggle the details sections.

* **Performance:**
  * Render multiple APIValidator instances and verify the UI remains responsive.

## 7. Dependencies & Integration

* **Depends On:**
  * API service wrapper/interceptor function.
  * Global state or prop drilling mechanism for `apiCallData`.
  * Utility for masking sensitive data.
  * Reusable StatusIcon component (optional).
  * [ThinkAlike Style Guide](../../guides/developer_guides/style_guide.md) for colors and styles.

* **Integrates With:**
  * Any UI component that triggers an API call.
  * Developer Tools panel (for global logging).
  * Potentially the DataValidationError component for detailed error displays.
  * Automated UI testing frameworks (e.g., Cypress, Playwright).

## 8. Future Enhancements

* Filtering/Searching within a global API log.
* Copy-to-clipboard functionality for request/response data.
* More sophisticated integration for data validation display.
* Option to replay specific API calls (for debugging).
<<<<<<< HEAD
* Integration with backend tracing IDs for end-to-end request tracking.



---
**Document Details**
- Title: Design Document: Apivalidator Ui Component
- Type: Component Specification
- Version: 1.0.0
- Last Updated: 2025-04-05
---
End of Design Document: Apivalidator Ui Component
---

=======
* Integration with backend tracing IDs for end-to-end request tracking.
>>>>>>> 3a57519c
<|MERGE_RESOLUTION|>--- conflicted
+++ resolved
@@ -66,7 +66,6 @@
 
 ## 4. Mermaid Diagram of Data Flow
 
-<<<<<<< HEAD
 `mermaid
 flowchart TB
     %% Titles that do not overlap
@@ -115,7 +114,6 @@
     linkStyle default stroke:#0066cc,stroke-width:2px;
 `
 
-=======
 ```mermaid
 graph TD
     A["UI Action (e.g., Button Click)"] --> B{"API Service Function Call"};
@@ -126,7 +124,6 @@
     C -- "Props/Context Update" --> E("APIValidator Component");
     E -- "Renders" --> F["Visual Feedback in UI"];
 ```
->>>>>>> 3a57519c
 
 ## 5. Code Implementation Notes
 
@@ -255,11 +252,7 @@
 * Copy-to-clipboard functionality for request/response data.
 * More sophisticated integration for data validation display.
 * Option to replay specific API calls (for debugging).
-<<<<<<< HEAD
 * Integration with backend tracing IDs for end-to-end request tracking.
-
-
-
 ---
 **Document Details**
 - Title: Design Document: Apivalidator Ui Component
@@ -269,7 +262,3 @@
 ---
 End of Design Document: Apivalidator Ui Component
 ---
-
-=======
-* Integration with backend tracing IDs for end-to-end request tracking.
->>>>>>> 3a57519c
