--- conflicted
+++ resolved
@@ -4,11 +4,7 @@
 from typing import List
 
 from backend.auth.auth_handler import get_current_user
-<<<<<<< HEAD
-from app.database.database import get_db  # Adjusted import path
-=======
 from backend.database.database import get_db  # Fixed import path
->>>>>>> 88ebc422
 from backend.database.models import User
 
 router = APIRouter()
